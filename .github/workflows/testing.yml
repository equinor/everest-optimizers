name: CI

on:
  push:
    branches:
      - main
    tags: "*"
  pull_request:

env:
  ERT_SHOW_BACKTRACE: 1
  UV_SYSTEM_PYTHON: 1

jobs:
  tests:
    name: "Python ${{ matrix.python-version }} on ${{ matrix.os }}"
    runs-on: ${{ matrix.os }}
    strategy:
      fail-fast: false
      matrix:
        python-version: ["3.11", "3.12", "3.13" ]
        os: [ ubuntu-latest ]
        include:
          - python-version: "3.12"
            os: macos-latest

    steps:
      - uses: actions/checkout@v4
        with:
          fetch-depth: 0

      - uses: actions/setup-python@v5
        with:
          python-version: "${{ matrix.python-version }}"

      - name: Install uv
        uses: astral-sh/setup-uv@v4
        with:
          enable-cache: true
          cache-dependency-glob: pyproject.toml
          python-version: "${{ matrix.python-version }}"

      # Install build tools for Ubuntu
      - name: Install build tools (Ubuntu)
        if: matrix.os == 'ubuntu-latest'
        run: |
          sudo apt-get update
          sudo apt-get install -y build-essential cmake doxygen libegl1 liblapack-dev libblas-dev gfortran
        shell: bash

<<<<<<< HEAD
      # Install CMake and gfortran for macOS
      - name: Install CMake and gfortran (macOS)
=======
      - name: Install CMake and gfortran for macOS
>>>>>>> 43f16c24
        if: matrix.os == 'macos-latest'
        run: |
          brew install cmake
          brew install gcc  # gcc includes gfortran

      - name: Install test dependencies
        run: |
          uv pip install ".[test]"

      - name: Run tests
        run: pytest tests/<|MERGE_RESOLUTION|>--- conflicted
+++ resolved
@@ -48,12 +48,7 @@
           sudo apt-get install -y build-essential cmake doxygen libegl1 liblapack-dev libblas-dev gfortran
         shell: bash
 
-<<<<<<< HEAD
-      # Install CMake and gfortran for macOS
-      - name: Install CMake and gfortran (macOS)
-=======
       - name: Install CMake and gfortran for macOS
->>>>>>> 43f16c24
         if: matrix.os == 'macos-latest'
         run: |
           brew install cmake
