--- conflicted
+++ resolved
@@ -50,7 +50,7 @@
 pip install .[test]
 ```
 
-<<<<<<< HEAD
+
 #### Alternative installation via Docker
 
 Alternatively, you can use Docker to build and run the project with all dependencies:
@@ -66,10 +66,8 @@
 This approach automatically sets up all required dependencies and runs the tests in an isolated environment.
 
 
-### Running the project
-=======
+
 ### Running the tests
->>>>>>> 5edfcdce
 
 To run tests, execute one of the following commands:
 
