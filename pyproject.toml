--- conflicted
+++ resolved
@@ -32,12 +32,9 @@
 requires-python = ">=3.8"
 dependencies = [
     "numpy>=1.15",
-<<<<<<< HEAD
     "pydantic",
-=======
     "carolina",
     "ropt-dakota",
->>>>>>> 20470d44
 ]
 
 [project.optional-dependencies]
