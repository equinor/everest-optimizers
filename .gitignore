# Python build artifacts and environment
__pycache__/
*.py[cod]
*.egg-info/
dist/
.env
.venv
env/
venv/

# C/C++ and CMake build artifacts
build/
*.o
*.so
*.out
CMakeCache.txt
CMakeFiles/
cmake_install.cmake
Makefile

# Project specific compiled files
optpp_pic/

# VSCode
.vscode
.claude
.pytest_cache

# Dakota
dakota_tabular.dat
dakota.in
dakota.rst
<<<<<<< HEAD
=======
*.pyc
*~
*.swp
muq2/MUQ/config.h
>>>>>>> 43f16c24

# Workflow
docs/llm/<|MERGE_RESOLUTION|>--- conflicted
+++ resolved
@@ -30,13 +30,10 @@
 dakota_tabular.dat
 dakota.in
 dakota.rst
-<<<<<<< HEAD
-=======
 *.pyc
 *~
 *.swp
 muq2/MUQ/config.h
->>>>>>> 43f16c24
 
 # Workflow
 docs/llm/