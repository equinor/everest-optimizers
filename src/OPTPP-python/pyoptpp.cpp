--- conflicted
+++ resolved
@@ -283,105 +283,6 @@
       .def("getDim", &NLP::getDim)
       .def("setX", static_cast<void (NLP::*)(const T_SerialDenseVector&)>(&NLP::setX));
 
-<<<<<<< HEAD
-  // Add dummy test functions for debugging
-  m.def(
-      "create_dummy_nlf1",
-      [](int ndim) -> NLF1* {
-        // Create a simple dummy NLF1 for testing
-        class DummyNLF1 : public NLF1 {
-        public:
-          DummyNLF1(int n) : NLF1(n) {}
-
-          void initFcn() override {}
-
-          real evalF(const T_SerialDenseVector& x) override { return 0.0; }
-
-          T_SerialDenseVector evalG(const T_SerialDenseVector& x) override {
-            return T_SerialDenseVector(getDim());
-          }
-
-          T_SerialDenseVector evalCF(const T_SerialDenseVector& x) override {
-            T_SerialDenseVector result(1);
-            result(0) = x(0) * x(0) + x(1) * x(1) - 4.0; // Simple constraint: x^2 + y^2 = 4
-            return result;
-          }
-
-          T_SerialDenseMatrix evalCG(const T_SerialDenseVector& x) override {
-            T_SerialDenseMatrix grad(getDim(), 1);
-            grad(0, 0) = 2.0 * x(0);
-            grad(1, 0) = 2.0 * x(1);
-            return grad;
-          }
-        };
-
-        return new DummyNLF1(ndim);
-      },
-      py::return_value_policy::reference_internal
-  );
-
-  m.def(
-      "create_dummy_nlp",
-      [](int ndim) -> NLP* {
-        // Create a simple dummy NLP for testing
-        class DummyNLF1 : public NLF1 {
-        public:
-          DummyNLF1(int n) : NLF1(n) {}
-
-          void initFcn() override {}
-
-          real evalF(const T_SerialDenseVector& x) override { return 0.0; }
-
-          T_SerialDenseVector evalG(const T_SerialDenseVector& x) override {
-            return T_SerialDenseVector(getDim());
-          }
-
-          T_SerialDenseVector evalCF(const T_SerialDenseVector& x) override {
-            T_SerialDenseVector result(1);
-            result(0) = x(0) * x(0) + x(1) * x(1) - 4.0; // Simple constraint: x^2 + y^2 = 4
-            return result;
-          }
-
-          T_SerialDenseMatrix evalCG(const T_SerialDenseVector& x) override {
-            T_SerialDenseMatrix grad(getDim(), 1);
-            grad(0, 0) = 2.0 * x(0);
-            grad(1, 0) = 2.0 * x(1);
-            return grad;
-          }
-        };
-
-        NLF1* dummy_nlf1 = new DummyNLF1(ndim);
-        return new NLP(dummy_nlf1);
-      },
-      py::return_value_policy::reference_internal
-  );
-
-  m.def("test_basic_nlp_creation", []() -> bool {
-    try {
-      // Test basic NLP creation without inheritance issues
-      class TestNLF1 : public NLF1 {
-      public:
-        TestNLF1() : NLF1(2) {}
-        void initFcn() override {}
-        real evalF(const T_SerialDenseVector& x) override { return 0.0; }
-        T_SerialDenseVector evalG(const T_SerialDenseVector& x) override {
-          return T_SerialDenseVector(2);
-        }
-      };
-
-      TestNLF1* test_nlf1 = new TestNLF1();
-      NLP* test_nlp = new NLP(test_nlf1);
-
-      delete test_nlp;
-      delete test_nlf1;
-      return true;
-    } catch (...) {
-      return false;
-    }
-  });
-
-=======
->>>>>>> 07f94d1f
   // Bind NLF1 using the trampoline class - simplified inheritance
   py::class_<NLF1, PyNLF1>(m, "NLF1")
       .def(py::init<int>(), py::arg("ndim"))
