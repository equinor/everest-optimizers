#!/usr/bin/env python3
# src/everest_optimizers/minimize.py

import numpy as np
from typing import Callable, Optional, Union, Dict, Any
from scipy.optimize import OptimizeResult

<<<<<<< HEAD
from .optqnewton import _minimize_optqnewton
from .conminmfd import _minimize_conmin_mfd

=======
from .optqnewton import _minimize_optqnewton, _minimize_optconstrqnewton, _minimize_optqnips
from .optqnips_impl import _minimize_optqnips_enhanced
>>>>>>> 82661601

def minimize(
    fun: Callable,
    x0: Union[np.ndarray, list],
    args: tuple = (),
    method: str = "optpp_q_newton",
    jac: Optional[Union[Callable, str, bool]] = None,
    hess: Optional[Union[Callable, str]] = None,
    hessp: Optional[Callable] = None,
    bounds: Optional[Any] = None,
    constraints: Optional[Any] = None,
    tol: Optional[float] = None,
    callback: Optional[Callable] = None,
    options: Optional[Dict[str, Any]] = None,
) -> OptimizeResult:
    """
    Minimization of scalar function of one or more variables.

    This function is intended to be a drop-in replacement for scipy.optimize.minimize. The optpp_q_newton method is a quasi-Newton optimization
    algorithm from the OPTPP library.
<<<<<<< HEAD

    Parameters
=======
    
    Parameters (parameter structure is based on scipy.optimize.minimize)
>>>>>>> 82661601
    ----------
    fun : callable
        The objective function to be minimized:

            fun(x, *args) -> float

        where x is a 1-D array with shape (n,) and args is a tuple of the
        fixed parameters needed to completely specify the function.

    x0 : ndarray, shape (n,)
        Initial guess. Array of real elements of size (n,), where n is the
        number of independent variables.

    args : tuple, optional
        Extra arguments passed to the objective function and its derivatives
        (fun, jac functions).

    method : str, optional
        Type of solver. Currently supported:
        - 'optpp_q_newton': optpp_q_newton optimizer from OPTPP
<<<<<<< HEAD

=======
        - 'optpp_constr_q_newton': constrained quasi-Newton optimizer from OPTPP
        - 'optpp_q_nips': quasi-Newton interior-point solver from OPTPP
        
>>>>>>> 82661601
        More optimizers may be added in the future.

    jac : {callable, str, bool}, optional
        Method for computing the gradient vector. If it is a callable, it should
        be a function that returns the gradient vector:

            jac(x, *args) -> array_like, shape (n,)

        If None, gradients will be estimated using finite differences.

    hess : {callable, str}, optional
        Method for computing the Hessian matrix. Not used by optpp_q_newton.

    hessp : callable, optional
        Hessian times vector product. Not used by optpp_q_newton.

    bounds : sequence, optional
<<<<<<< HEAD
        Bounds on variables. Not supported by optpp_q_newton.

    constraints : dict or list, optional
        Constraints definition. Not supported by optpp_q_newton.

=======
        Bounds on variables. Supported by 'optpp_constr_q_newton' and 'optpp_q_nips'.
    
    constraints : dict or list, optional
        Constraints definition. Supported by 'optpp_constr_q_newton' and 'optpp_q_nips'.
    
>>>>>>> 82661601
    tol : float, optional
        Tolerance for termination.

    callback : callable, optional
        Callback function. Not implemented for optpp_q_newton.

    options : dict, optional
        A dictionary of solver options. For optpp_q_newton, supported options are:

        - 'search_strategy' : str
            Search strategy: 'TrustRegion' (default), 'LineSearch', or 'TrustPDS'
        - 'tr_size' : float
            Trust region size (default: 100.0)
        - 'debug' : bool
            Enable debug output (default: False)
        - 'output_file' : str
            Output file for debug information (default: None)

    Returns
    -------
    res : OptimizeResult
        The optimization result represented as an OptimizeResult object.
        Important attributes are:
        - x : ndarray
            The solution array
        - fun : float
            Value of the objective function at the solution
        - success : bool
            Whether the optimizer exited successfully
        - message : str
            Description of the termination cause
        - nfev : int
            Number of function evaluations
        - njev : int
            Number of jacobian evaluations

    Notes
    -----
    This function is designed to be a drop-in replacement for scipy.optimize.minimize
    for the supported methods. The optpp_q_newton method is a quasi-Newton optimization
    algorithm from the OPTPP library.

    Examples
    --------
    Minimize the Rosenbrock function:

    >>> import numpy as np
    >>> from everest_optimizers import minimize
    >>>
    >>> def rosenbrock(x):
    ...     return 100 * (x[1] - x[0]**2)**2 + (1 - x[0])**2
    >>>
    >>> def rosenbrock_grad(x):
    ...     grad = np.zeros_like(x)
    ...     grad[0] = -400 * x[0] * (x[1] - x[0]**2) - 2 * (1 - x[0])
    ...     grad[1] = 200 * (x[1] - x[0]**2)
    ...     return grad
    >>>
    >>> x0 = np.array([-1.2, 1.0])
    >>> result = minimize(rosenbrock, x0, method='optpp_q_newton', jac=rosenbrock_grad)
    >>> print(result.x)  # Should be close to [1.0, 1.0]
    """
    # Convert x0 to numpy array
    x0 = np.asarray(x0, dtype=float)

    if x0.ndim != 1:
        raise ValueError("x0 must be 1-dimensional")

    # Convert args to tuple if not already
    if not isinstance(args, tuple):
        args = (args,)

    # Route to the appropriate optimizer
    if method.lower() == "optpp_q_newton":
        return _minimize_optqnewton(
            fun=fun,
            x0=x0,
            args=args,
            method=method,
            jac=jac,
            hess=hess,
            hessp=hessp,
            bounds=bounds,
            constraints=constraints,
            tol=tol,
            callback=callback,
            options=options,
        )
    elif method.lower() == "conmin_mfd":
        return _minimize_conmin_mfd(
            fun=fun,
            x0=x0,
            args=args,
            jac=jac,
            bounds=bounds,
            constraints=constraints,
            tol=tol,
            callback=callback,
            options=options,
        )
    elif method.lower() == 'optpp_constr_q_newton':
        return _minimize_optconstrqnewton(
            fun=fun,
            x0=x0,
            args=args,
            method=method,
            jac=jac,
            hess=hess,
            hessp=hessp,
            bounds=bounds,
            constraints=constraints,
            tol=tol,
            callback=callback,
            options=options
        )
    elif method.lower() == 'optpp_q_nips':
        return _minimize_optqnips_enhanced(
            fun=fun,
            x0=x0,
            args=args,
            method=method,
            jac=jac,
            hess=hess,
            hessp=hessp,
            bounds=bounds,
            constraints=constraints,
            tol=tol,
            callback=callback,
            options=options
        )
    else:
<<<<<<< HEAD
        raise ValueError(
            f"Unknown method: {method}. Supported methods: 'optpp_q_newton', 'conmin_mfd'"
        )
=======
        raise ValueError(f"Unknown method: {method}. Supported methods: 'optpp_q_newton', 'optpp_constr_q_newton', 'optpp_q_nips'")
>>>>>>> 82661601
<|MERGE_RESOLUTION|>--- conflicted
+++ resolved
@@ -5,14 +5,9 @@
 from typing import Callable, Optional, Union, Dict, Any
 from scipy.optimize import OptimizeResult
 
-<<<<<<< HEAD
-from .optqnewton import _minimize_optqnewton
+from .optqnewton import _minimize_optqnewton, _minimize_optconstrqnewton
+from .optqnips_impl import _minimize_optqnips_enhanced
 from .conminmfd import _minimize_conmin_mfd
-
-=======
-from .optqnewton import _minimize_optqnewton, _minimize_optconstrqnewton, _minimize_optqnips
-from .optqnips_impl import _minimize_optqnips_enhanced
->>>>>>> 82661601
 
 def minimize(
     fun: Callable,
@@ -33,13 +28,8 @@
 
     This function is intended to be a drop-in replacement for scipy.optimize.minimize. The optpp_q_newton method is a quasi-Newton optimization
     algorithm from the OPTPP library.
-<<<<<<< HEAD
-
-    Parameters
-=======
     
     Parameters (parameter structure is based on scipy.optimize.minimize)
->>>>>>> 82661601
     ----------
     fun : callable
         The objective function to be minimized:
@@ -60,13 +50,9 @@
     method : str, optional
         Type of solver. Currently supported:
         - 'optpp_q_newton': optpp_q_newton optimizer from OPTPP
-<<<<<<< HEAD
-
-=======
         - 'optpp_constr_q_newton': constrained quasi-Newton optimizer from OPTPP
         - 'optpp_q_nips': quasi-Newton interior-point solver from OPTPP
         
->>>>>>> 82661601
         More optimizers may be added in the future.
 
     jac : {callable, str, bool}, optional
@@ -84,19 +70,11 @@
         Hessian times vector product. Not used by optpp_q_newton.
 
     bounds : sequence, optional
-<<<<<<< HEAD
-        Bounds on variables. Not supported by optpp_q_newton.
-
-    constraints : dict or list, optional
-        Constraints definition. Not supported by optpp_q_newton.
-
-=======
         Bounds on variables. Supported by 'optpp_constr_q_newton' and 'optpp_q_nips'.
     
     constraints : dict or list, optional
         Constraints definition. Supported by 'optpp_constr_q_newton' and 'optpp_q_nips'.
     
->>>>>>> 82661601
     tol : float, optional
         Tolerance for termination.
 
@@ -228,10 +206,4 @@
             options=options
         )
     else:
-<<<<<<< HEAD
-        raise ValueError(
-            f"Unknown method: {method}. Supported methods: 'optpp_q_newton', 'conmin_mfd'"
-        )
-=======
-        raise ValueError(f"Unknown method: {method}. Supported methods: 'optpp_q_newton', 'optpp_constr_q_newton', 'optpp_q_nips'")
->>>>>>> 82661601
+        raise ValueError(f"Unknown method: {method}. Supported methods: 'optpp_q_newton', 'optpp_constr_q_newton', 'optpp_q_nips'")