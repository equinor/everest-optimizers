#!/usr/bin/env python3
# src/everest_optimizers/optqnewton.py

import sys
import os
import numpy as np
from typing import Callable, Optional, Dict, Any
from scipy.optimize import OptimizeResult


def _get_pyopttpp_path() -> str:
    """Get the path to the pyopttpp module."""
    current_dir = os.path.dirname(os.path.abspath(__file__))
    pyopttpp_build_dir = os.path.abspath(
        os.path.join(
            current_dir, "..", "..", "..", "dakota-packages", "OPTPP", "build", "python"
        )
    )
    return pyopttpp_build_dir


def _import_pyopttpp():
    """Import pyopttpp module with proper error handling."""
    pyopttpp_path = _get_pyopttpp_path()

    if pyopttpp_path not in sys.path:
        sys.path.insert(0, pyopttpp_path)

    try:
        import pyopttpp

        return pyopttpp
    except ImportError as e:
        raise ImportError(
            f"Could not import pyopttpp from {pyopttpp_path}. "
            f"Make sure the module is built according to the instructions. "
            f"Error: {e}"
        )


class _OptQNewtonProblem:
    """Problem definition for OptQNewton optimizer."""

    def __init__(
        self,
        fun: Callable,
        x0: np.ndarray,
        args: tuple,
        jac: Optional[Callable] = None,
        pyopttpp_module=None,
    ):
        self.fun = fun
        self.x0 = np.asarray(x0, dtype=float)
        self.args = args
        self.jac = jac
        self.pyopttpp = pyopttpp_module

        self.nfev = 0
        self.njev = 0
        self.current_x = None
        self.current_f = None
        self.current_g = None

        # Create the NLF1 problem
        self.nlf1_problem = self._create_nlf1_problem()

    def _create_nlf1_problem(self):
        """Create the NLF1 problem for OPTPP."""

        class OptQNewtonNLF1(self.pyopttpp.NLF1):
            def __init__(self, parent_problem):
                super().__init__(len(parent_problem.x0))
                self.parent = parent_problem

                # Set initial point
                init_vector = parent_problem.pyopttpp.SerialDenseVector(
                    parent_problem.x0
                )
                self.setX(init_vector)
                self.setIsExpensive(True)

            def evalF(self, x):
                """Evaluate objective function."""
                x_np = np.array(x.to_numpy(), copy=True)
                self.parent.current_x = x_np

                try:
                    f_val = self.parent.fun(x_np, *self.parent.args)
                    self.parent.current_f = float(f_val)
                    self.parent.nfev += 1
                    return self.parent.current_f
                except Exception as e:
                    raise RuntimeError(f"Error evaluating objective function: {e}")

            def evalG(self, x):
                """Evaluate gradient."""
                x_np = np.array(x.to_numpy(), copy=True)

                if self.parent.jac is not None:
                    try:
                        grad = self.parent.jac(x_np, *self.parent.args)
                        grad_np = np.asarray(grad, dtype=float)
                        self.parent.current_g = grad_np
                        self.parent.njev += 1
                        return grad_np
                    except Exception as e:
                        raise RuntimeError(f"Error evaluating gradient: {e}")
                else:
                    # Use finite differences for gradient
                    grad = self._finite_difference_gradient(x_np)
                    self.parent.current_g = grad
                    return grad

            def _finite_difference_gradient(self, x):
                """Compute gradient using finite differences."""
                eps = 1e-8
                grad = np.zeros_like(x)

                for i in range(len(x)):
                    x_plus = x.copy()
                    x_plus[i] += eps
                    x_minus = x.copy()
                    x_minus[i] -= eps

                    f_plus = self.parent.fun(x_plus, *self.parent.args)
                    f_minus = self.parent.fun(x_minus, *self.parent.args)

                    grad[i] = (f_plus - f_minus) / (2 * eps)
                    self.parent.nfev += 2

                return grad

        return OptQNewtonNLF1(self)


def _minimize_optqnewton(
    fun: Callable,
    x0: np.ndarray,
    args: tuple = (),
    method: str = "optpp_q_newton",
    jac: Optional[Callable] = None,
    hess: Optional[Callable] = None,
    hessp: Optional[Callable] = None,
    bounds: Optional[Any] = None,
    constraints: Optional[Any] = None,
    tol: Optional[float] = None,
    callback: Optional[Callable] = None,
    options: Optional[Dict[str, Any]] = None,
) -> OptimizeResult:
    """
    Minimize a scalar function using optpp_q_newton optimizer.

    Parameters
    ----------
    fun : callable
        The objective function to be minimized.
    x0 : ndarray
        Initial guess.
    args : tuple, optional
        Extra arguments passed to the objective function and its derivatives.
    method : str, optional
        Method name (should be 'optpp_q_newton').
    jac : callable, optional
        Method for computing the gradient vector.
    hess : callable, optional
        Method for computing the Hessian matrix (not used by optpp_q_newton).
    hessp : callable, optional
        Hessian times vector product (not used by optpp_q_newton).
    bounds : sequence, optional
        Bounds on variables (not supported by optpp_q_newton).
    constraints : dict or list, optional
        Constraints definition (not supported by optpp_q_newton).
    tol : float, optional
        Tolerance for termination.
    callback : callable, optional
        Callback function (not implemented).
    options : dict, optional
        Solver options including:
        - 'search_strategy': 'TrustRegion', 'LineSearch', or 'TrustPDS'
        - 'tr_size': Trust region size
        - 'debug': Enable debug output
        - 'output_file': Output file for debugging

    Returns
    -------
    OptimizeResult
        The optimization result.
    """
    # Import pyopttpp
    pyopttpp = _import_pyopttpp()

    # Convert inputs
    x0 = np.asarray(x0, dtype=float)
    if x0.ndim != 1:
        raise ValueError("x0 must be 1-dimensional")

    if bounds is not None:
        raise NotImplementedError("optpp_q_newton does not support bounds")

    if constraints is not None:
        raise NotImplementedError("optpp_q_newton does not support constraints")

    if callback is not None:
        raise NotImplementedError(
            "Callback function not implemented for optpp_q_newton"
        )

    # Set up options
    if options is None:
        options = {}

    search_strategy = options.get("search_strategy", "TrustRegion")
    tr_size = options.get("tr_size", 100.0)
    debug = options.get("debug", False)
    output_file = options.get("output_file", None)

    # Create problem
    problem = _OptQNewtonProblem(fun, x0, args, jac, pyopttpp)

    # Create optimizer
    optimizer = pyopttpp.OptQNewton(problem.nlf1_problem)

    # Set search strategy
    if search_strategy == "TrustRegion":
        optimizer.setSearchStrategy(pyopttpp.SearchStrategy.TrustRegion)
    elif search_strategy == "LineSearch":
        optimizer.setSearchStrategy(pyopttpp.SearchStrategy.LineSearch)
    elif search_strategy == "TrustPDS":
        optimizer.setSearchStrategy(pyopttpp.SearchStrategy.TrustPDS)
    else:
        raise ValueError(f"Unknown search strategy: {search_strategy}")

    # Set trust region size
    optimizer.setTRSize(tr_size)

    # Set debug mode
    if debug:
        optimizer.setDebug()

    # Set output file
    if output_file:
        optimizer.setOutputFile(output_file, 0)

    # Run optimization
    try:
        optimizer.optimize()

        # Get results
        solution_vector = problem.nlf1_problem.getXc()
        x_final = solution_vector.to_numpy()
        f_final = problem.nlf1_problem.getF()

        # Create result
        result = OptimizeResult(
            x=x_final,
            fun=f_final,
            nfev=problem.nfev,
            njev=problem.njev,
            nit=0,  # optpp_q_newton doesn't provide iteration count
            success=True,
            status=0,
            message="Optimization terminated successfully",
            jac=problem.current_g if problem.current_g is not None else None,
        )

        optimizer.cleanup()
        return result

    except Exception as e:
        optimizer.cleanup()
        return OptimizeResult(
            x=x0,
            fun=None,
            nfev=problem.nfev,
            njev=problem.njev,
            nit=0,
            success=False,
            status=1,
<<<<<<< HEAD
            message=f"Optimization failed: {str(e)}",
            jac=None,
=======
            message=f'Optimization failed: {str(e)}',
            jac=None
        )


def _minimize_optqnips(
    fun: Callable,
    x0: np.ndarray,
    args: tuple = (),
    method: str = 'optpp_q_nips',
    jac: Optional[Callable] = None,
    hess: Optional[Callable] = None,
    hessp: Optional[Callable] = None,
    bounds: Any = None,
    constraints: Any = None,
    tol: Optional[float] = None,
    callback: Optional[Callable] = None,
    options: Optional[Dict[str, Any]] = None
) -> OptimizeResult:
    """
    Minimize a scalar function with constraints using OptQNIPS (Quasi-Newton Interior-Point Solver).
    
    OptQNIPS is an interior-point method that uses merit functions to handle constraints.
    It supports the same constraint types as OptConstrQNewton but uses a different algorithm
    approach based on interior-point methods with merit functions.
    """
    # Import pyopttpp
    pyopttpp = _import_pyopttpp()

    # Convert inputs
    x0 = np.asarray(x0, dtype=float)
    if x0.ndim != 1:
        raise ValueError("x0 must be 1-dimensional")

    if bounds is None and constraints is None:
        raise ValueError("Either bounds or constraints must be provided for OptQNIPS")

    # Set up options
    if options is None:
        options = {}

    search_strategy = options.get('search_strategy', 'TrustRegion')
    tr_size = options.get('tr_size', 100.0)
    debug = options.get('debug', False)
    output_file = options.get('output_file', None)
    
    # OptQNIPS-specific options
    mu = options.get('mu', 0.1)  # perturbation parameter
    centering_param = options.get('centering_parameter', 0.1)  # centering parameter (sigma)
    step_length_to_bdry = options.get('step_length_to_bdry', 0.95)  # percentage to boundary (tau)

    # The problem definition doesn't need to know about constraints, as they are handled by the C++ part.
    problem = _OptQNewtonProblem(fun, x0, args, jac, pyopttpp)

    # Process constraints (same logic as OptConstrQNewton)
    constraint_list = []
    if bounds is not None:
        lb = np.asarray(bounds.lb, dtype=float)
        ub = np.asarray(bounds.ub, dtype=float)
        # OPTPP uses a large number for infinity
        inf = 1.0e30
        lb[np.isneginf(lb)] = -inf
        ub[np.isposinf(ub)] = inf
        bound_constraint = pyopttpp.BoundConstraint(len(x0), pyopttpp.SerialDenseVector(lb), pyopttpp.SerialDenseVector(ub))
        constraint_list.append(bound_constraint)

    if constraints is not None:
        # Handle various constraint types
        if hasattr(constraints, '__iter__') and not isinstance(constraints, dict):
            # List of constraints
            for constraint in constraints:
                if hasattr(constraint, 'A') and hasattr(constraint, 'lb') and hasattr(constraint, 'ub'):
                    # LinearConstraint from scipy
                    A_matrix = pyopttpp.SerialDenseMatrix(constraint.A)
                    if np.allclose(constraint.lb, constraint.ub):
                        # Equality constraint: lb == ub
                        linear_eq = pyopttpp.LinearEquation(A_matrix, pyopttpp.SerialDenseVector(constraint.lb))
                        constraint_list.append(linear_eq)
                    else:
                        # Inequality constraint: lb <= Ax <= ub
                        # For now, only handle Ax >= lb case (lb finite, ub infinite)
                        if np.isfinite(constraint.lb).all() and np.isinf(constraint.ub).all():
                            # Convert Ax >= lb to Ax - lb >= 0
                            linear_ineq = pyopttpp.LinearInequality(A_matrix, pyopttpp.SerialDenseVector(constraint.lb))
                            constraint_list.append(linear_ineq)
                        else:
                            raise NotImplementedError(
                                "Only linear equality constraints (lb == ub) and one-sided inequalities "
                                "(Ax >= lb with infinite upper bounds) are currently supported."
                            )
                else:
                    raise ValueError(f"Unknown constraint type: {type(constraint)}")
        else:
            # Single constraint
            if hasattr(constraints, 'A') and hasattr(constraints, 'lb') and hasattr(constraints, 'ub'):
                # LinearConstraint from scipy
                A_matrix = pyopttpp.SerialDenseMatrix(constraints.A)
                if np.allclose(constraints.lb, constraints.ub):
                    # Equality constraint: lb == ub
                    linear_eq = pyopttpp.LinearEquation(A_matrix, pyopttpp.SerialDenseVector(constraints.lb))
                    constraint_list.append(linear_eq)
                else:
                    # Inequality constraint: lb <= Ax <= ub  
                    # For now, only handle Ax >= lb case (lb finite, ub infinite)
                    if np.isfinite(constraints.lb).all() and np.isinf(constraints.ub).all():
                        # Convert Ax >= lb to Ax - lb >= 0
                        linear_ineq = pyopttpp.LinearInequality(A_matrix, pyopttpp.SerialDenseVector(constraints.lb))
                        constraint_list.append(linear_ineq)
                    else:
                        raise NotImplementedError(
                            "Only linear equality constraints (lb == ub) and one-sided inequalities "
                            "(Ax >= lb with infinite upper bounds) are currently supported."
                        )
            else:
                raise ValueError(f"Unknown constraint type: {type(constraints)}")

    if not constraint_list:
        raise ValueError("No valid constraints were processed.")

    # Create C++ compound constraint object
    if len(constraint_list) == 1 and hasattr(constraint_list[0], '__class__') and 'BoundConstraint' in str(constraint_list[0].__class__):
        # Use the bounds-only helper for backwards compatibility
        lb = np.asarray(bounds.lb, dtype=float)
        ub = np.asarray(bounds.ub, dtype=float)
        # OPTPP uses a large number for infinity
        inf = 1.0e30
        lb[np.isneginf(lb)] = -inf
        ub[np.isposinf(ub)] = inf
        cc_ptr = pyopttpp.create_compound_constraint(lb, ub)
    else:
        # For general constraints, use the constraint list approach
        try:
            # Wrap each constraint in a Constraint handle
            wrapped_constraints = []
            for constr in constraint_list:
                wrapped_constraint = pyopttpp.create_constraint(constr)
                wrapped_constraints.append(wrapped_constraint)
            cc_ptr = pyopttpp.create_compound_constraint(wrapped_constraints)
        except (AttributeError, TypeError) as e:
            # Fall back to bounds-only if LinearConstraint classes are not available
            if bounds is not None:
                lb = np.asarray(bounds.lb, dtype=float)
                ub = np.asarray(bounds.ub, dtype=float)
                inf = 1.0e30
                lb[np.isneginf(lb)] = -inf
                ub[np.isposinf(ub)] = inf
                cc_ptr = pyopttpp.create_compound_constraint(lb, ub)
            else:
                raise NotImplementedError("Linear constraints are not available in the current build. Only bounds constraints are supported.") from e
    
    # Attach constraints to the NLF1 problem
    problem.nlf1_problem.setConstraints(cc_ptr)
    
    # Create OptQNIPS optimizer
    optimizer = pyopttpp.OptQNIPS(problem.nlf1_problem)

    # Set search strategy
    if search_strategy == 'TrustRegion':
        optimizer.setSearchStrategy(pyopttpp.SearchStrategy.TrustRegion)
    elif search_strategy == 'LineSearch':
        optimizer.setSearchStrategy(pyopttpp.SearchStrategy.LineSearch)
    elif search_strategy == 'TrustPDS':
        optimizer.setSearchStrategy(pyopttpp.SearchStrategy.TrustPDS)
    else:
        raise ValueError(f"Unknown search strategy: {search_strategy}")

    # Set trust region size
    optimizer.setTRSize(tr_size)

    # Set OptQNIPS-specific parameters
    optimizer.setMu(mu)
    optimizer.setCenteringParameter(centering_param)
    optimizer.setStepLengthToBdry(step_length_to_bdry)

    # Set debug mode
    if debug:
        optimizer.setDebug()

    # Set output file
    if output_file:
        optimizer.setOutputFile(output_file, 0)

    # Run optimization
    try:
        optimizer.optimize()
        solution_vector = problem.nlf1_problem.getXc()
        x_final = solution_vector.to_numpy()
        # Ensure caller sees feasible result if bounds are provided
        if bounds is not None:
            x_final = np.minimum(np.maximum(x_final, bounds.lb), bounds.ub)
        f_final = problem.nlf1_problem.getF()
        result = OptimizeResult(
            x=x_final,
            fun=f_final,
            nfev=problem.nfev,
            njev=problem.njev,
            nit=0,
            success=True,
            status=0,
            message='Optimization terminated successfully',
            jac=problem.current_g if problem.current_g is not None else None
        )
        optimizer.cleanup()
        return result
    except Exception as e:
        optimizer.cleanup()
        return OptimizeResult(
            x=x0,
            fun=None,
            nfev=problem.nfev,
            njev=problem.njev,
            nit=0,
            success=False,
            status=1,
            message=f'OptQNIPS optimization failed: {str(e)}',
            jac=None
        )


def _create_nlf2_problem(fun: Callable, x0: np.ndarray, args: tuple,
                          jac: Optional[Callable], hess: Optional[Callable],
                          hessp: Optional[Callable],
                          bounds: Any, constraints: Any,
                          pyopttpp_module) -> Any:
    """Create the NLF2 problem for OPTPP (second derivatives)."""
    raise NotImplementedError("NLF2 problem creation is not implemented yet.")


def _minimize_optconstrqnewton(
    fun: Callable,
    x0: np.ndarray,
    args: tuple = (),
    method: str = 'optpp_constr_q_newton',
    jac: Optional[Callable] = None,
    hess: Optional[Callable] = None,
    hessp: Optional[Callable] = None,
    bounds: Any = None,
    constraints: Any = None,
    tol: Optional[float] = None,
    callback: Optional[Callable] = None,
    options: Optional[Dict[str, Any]] = None
) -> OptimizeResult:
    """
    Minimize a scalar function with constraints using OptConstrQNewton.
    """
    # Import pyopttpp
    pyopttpp = _import_pyopttpp()

    # Convert inputs
    x0 = np.asarray(x0, dtype=float)
    if x0.ndim != 1:
        raise ValueError("x0 must be 1-dimensional")

    if bounds is None and constraints is None:
        raise ValueError("Either bounds or constraints must be provided for constrained optimization")

    # Set up options
    if options is None:
        options = {}

    search_strategy = options.get('search_strategy', 'TrustRegion')
    tr_size = options.get('tr_size', 100.0)
    debug = options.get('debug', False)
    output_file = options.get('output_file', None)

    # The problem definition doesn't need to know about constraints, as they are handled by the C++ part.
    problem = _OptQNewtonProblem(fun, x0, args, jac, pyopttpp)

    # Process constraints
    constraint_list = []
    if bounds is not None:
        lb = np.asarray(bounds.lb, dtype=float)
        ub = np.asarray(bounds.ub, dtype=float)
        # OPTPP uses a large number for infinity
        inf = 1.0e30
        lb[np.isneginf(lb)] = -inf
        ub[np.isposinf(ub)] = inf
        bound_constraint = pyopttpp.BoundConstraint(len(x0), pyopttpp.SerialDenseVector(lb), pyopttpp.SerialDenseVector(ub))
        constraint_list.append(bound_constraint)

    if constraints is not None:
        # Handle various constraint types
        if hasattr(constraints, '__iter__') and not isinstance(constraints, dict):
            # List of constraints
            for constraint in constraints:
                if hasattr(constraint, 'A') and hasattr(constraint, 'lb') and hasattr(constraint, 'ub'):
                    # LinearConstraint from scipy
                    A_matrix = pyopttpp.SerialDenseMatrix(constraint.A)
                    if np.allclose(constraint.lb, constraint.ub):
                        # Equality constraint: lb == ub
                        linear_eq = pyopttpp.LinearEquation(A_matrix, pyopttpp.SerialDenseVector(constraint.lb))
                        constraint_list.append(linear_eq)
                    else:
                        # Inequality constraint: lb <= Ax <= ub
                        # For now, only handle Ax >= lb case (lb finite, ub infinite)
                        if np.isfinite(constraint.lb).all() and np.isinf(constraint.ub).all():
                            # Convert Ax >= lb to Ax - lb >= 0
                            linear_ineq = pyopttpp.LinearInequality(A_matrix, pyopttpp.SerialDenseVector(constraint.lb))
                            constraint_list.append(linear_ineq)
                        else:
                            raise NotImplementedError(
                                "Only linear equality constraints (lb == ub) and one-sided inequalities "
                                "(Ax >= lb with infinite upper bounds) are currently supported."
                            )
                else:
                    raise ValueError(f"Unknown constraint type: {type(constraint)}")
        else:
            # Single constraint
            if hasattr(constraints, 'A') and hasattr(constraints, 'lb') and hasattr(constraints, 'ub'):
                # LinearConstraint from scipy
                A_matrix = pyopttpp.SerialDenseMatrix(constraints.A)
                if np.allclose(constraints.lb, constraints.ub):
                    # Equality constraint: lb == ub
                    linear_eq = pyopttpp.LinearEquation(A_matrix, pyopttpp.SerialDenseVector(constraints.lb))
                    constraint_list.append(linear_eq)
                else:
                    # Inequality constraint: lb <= Ax <= ub  
                    # For now, only handle Ax >= lb case (lb finite, ub infinite)
                    if np.isfinite(constraints.lb).all() and np.isinf(constraints.ub).all():
                        # Convert Ax >= lb to Ax - lb >= 0
                        linear_ineq = pyopttpp.LinearInequality(A_matrix, pyopttpp.SerialDenseVector(constraints.lb))
                        constraint_list.append(linear_ineq)
                    else:
                        raise NotImplementedError(
                            "Only linear equality constraints (lb == ub) and one-sided inequalities "
                            "(Ax >= lb with infinite upper bounds) are currently supported."
                        )
            else:
                raise ValueError(f"Unknown constraint type: {type(constraints)}")

    if not constraint_list:
        raise ValueError("No valid constraints were processed.")

    # Create C++ compound constraint object
    if len(constraint_list) == 1 and hasattr(constraint_list[0], '__class__') and 'BoundConstraint' in str(constraint_list[0].__class__):
        # Use the bounds-only helper for backwards compatibility
        lb = np.asarray(bounds.lb, dtype=float)
        ub = np.asarray(bounds.ub, dtype=float)
        # OPTPP uses a large number for infinity
        inf = 1.0e30
        lb[np.isneginf(lb)] = -inf
        ub[np.isposinf(ub)] = inf
        cc_ptr = pyopttpp.create_compound_constraint(lb, ub)
    else:
        # For general constraints, use the constraint list approach
        try:
            # Wrap each constraint in a Constraint handle
            wrapped_constraints = []
            for constr in constraint_list:
                wrapped_constraint = pyopttpp.create_constraint(constr)
                wrapped_constraints.append(wrapped_constraint)
            cc_ptr = pyopttpp.create_compound_constraint(wrapped_constraints)
        except (AttributeError, TypeError) as e:
            # Fall back to bounds-only if LinearConstraint classes are not available
            if bounds is not None:
                lb = np.asarray(bounds.lb, dtype=float)
                ub = np.asarray(bounds.ub, dtype=float)
                inf = 1.0e30
                lb[np.isneginf(lb)] = -inf
                ub[np.isposinf(ub)] = inf
                cc_ptr = pyopttpp.create_compound_constraint(lb, ub)
            else:
                raise NotImplementedError("Linear constraints are not available in the current build. Only bounds constraints are supported.") from e
    
    # Attach constraints to the NLF1 problem
    problem.nlf1_problem.setConstraints(cc_ptr)
    optimizer = pyopttpp.OptConstrQNewton(problem.nlf1_problem)



    # Set search strategy
    if search_strategy == 'TrustRegion':
        optimizer.setSearchStrategy(pyopttpp.SearchStrategy.TrustRegion)
    elif search_strategy == 'LineSearch':
        optimizer.setSearchStrategy(pyopttpp.SearchStrategy.LineSearch)
    elif search_strategy == 'TrustPDS':
        optimizer.setSearchStrategy(pyopttpp.SearchStrategy.TrustPDS)
    else:
        raise ValueError(f"Unknown search strategy: {search_strategy}")

    # Set trust region size
    optimizer.setTRSize(tr_size)

    # Set debug mode
    if debug:
        optimizer.setDebug()

    # Set output file
    if output_file:
        optimizer.setOutputFile(output_file, 0)

    # Run optimization
    try:
        optimizer.optimize()
        solution_vector = problem.nlf1_problem.getXc()
        x_final = solution_vector.to_numpy()
        # Ensure caller sees feasible result if bounds are provided
        if bounds is not None:
            x_final = np.minimum(np.maximum(x_final, bounds.lb), bounds.ub)
        f_final = problem.nlf1_problem.getF()
        result = OptimizeResult(
            x=x_final,
            fun=f_final,
            nfev=problem.nfev,
            njev=problem.njev,
            nit=0,
            success=True,
            status=0,
            message='Optimization terminated successfully',
            jac=problem.current_g if problem.current_g is not None else None
        )
        optimizer.cleanup()
        return result
    except Exception as e:
        optimizer.cleanup()
        return OptimizeResult(
            x=x0,
            fun=None,
            nfev=problem.nfev,
            njev=problem.njev,
            nit=0,
            success=False,
            status=1,
            message=f'Optimization failed: {str(e)}',
            jac=None
        )


def _minimize_optqnips(
    fun: Callable,
    x0: np.ndarray,
    args: tuple = (),
    method: str = 'optpp_q_nips',
    jac: Optional[Callable] = None,
    hess: Optional[Callable] = None,
    hessp: Optional[Callable] = None,
    bounds: Any = None,
    constraints: Any = None,
    tol: Optional[float] = None,
    callback: Optional[Callable] = None,
    options: Optional[Dict[str, Any]] = None
) -> OptimizeResult:
    """
    Minimize a scalar function with constraints using OptQNIPS (Quasi-Newton Interior-Point Solver).
    
    OptQNIPS is an interior-point method that uses merit functions to handle constraints.
    It supports the same constraint types as OptConstrQNewton but uses a different algorithm
    approach based on interior-point methods with merit functions.
    """
    # Import pyopttpp
    pyopttpp = _import_pyopttpp()

    # Convert inputs
    x0 = np.asarray(x0, dtype=float)
    if x0.ndim != 1:
        raise ValueError("x0 must be 1-dimensional")

    if bounds is None and constraints is None:
        raise ValueError("Either bounds or constraints must be provided for OptQNIPS")

    # Set up options
    if options is None:
        options = {}

    search_strategy = options.get('search_strategy', 'TrustRegion')
    tr_size = options.get('tr_size', 100.0)
    debug = options.get('debug', False)
    output_file = options.get('output_file', None)
    
    # OptQNIPS-specific options
    mu = options.get('mu', 0.1)  # perturbation parameter
    centering_param = options.get('centering_parameter', 0.1)  # centering parameter (sigma)
    step_length_to_bdry = options.get('step_length_to_bdry', 0.95)  # percentage to boundary (tau)

    # The problem definition doesn't need to know about constraints, as they are handled by the C++ part.
    problem = _OptQNewtonProblem(fun, x0, args, jac, pyopttpp)

    # Process constraints (same logic as OptConstrQNewton)
    constraint_list = []
    if bounds is not None:
        lb = np.asarray(bounds.lb, dtype=float)
        ub = np.asarray(bounds.ub, dtype=float)
        # OPTPP uses a large number for infinity
        inf = 1.0e30
        lb[np.isneginf(lb)] = -inf
        ub[np.isposinf(ub)] = inf
        bound_constraint = pyopttpp.BoundConstraint(len(x0), pyopttpp.SerialDenseVector(lb), pyopttpp.SerialDenseVector(ub))
        constraint_list.append(bound_constraint)

    if constraints is not None:
        # Handle various constraint types
        if hasattr(constraints, '__iter__') and not isinstance(constraints, dict):
            # List of constraints
            for constraint in constraints:
                if hasattr(constraint, 'A') and hasattr(constraint, 'lb') and hasattr(constraint, 'ub'):
                    # LinearConstraint from scipy
                    A_matrix = pyopttpp.SerialDenseMatrix(constraint.A)
                    if np.allclose(constraint.lb, constraint.ub):
                        # Equality constraint: lb == ub
                        linear_eq = pyopttpp.LinearEquation(A_matrix, pyopttpp.SerialDenseVector(constraint.lb))
                        constraint_list.append(linear_eq)
                    else:
                        # Inequality constraint: lb <= Ax <= ub
                        # For now, only handle Ax >= lb case (lb finite, ub infinite)
                        if np.isfinite(constraint.lb).all() and np.isinf(constraint.ub).all():
                            # Convert Ax >= lb to Ax - lb >= 0
                            linear_ineq = pyopttpp.LinearInequality(A_matrix, pyopttpp.SerialDenseVector(constraint.lb))
                            constraint_list.append(linear_ineq)
                        else:
                            raise NotImplementedError(
                                "Only linear equality constraints (lb == ub) and one-sided inequalities "
                                "(Ax >= lb with infinite upper bounds) are currently supported."
                            )
                else:
                    raise ValueError(f"Unknown constraint type: {type(constraint)}")
        else:
            # Single constraint
            if hasattr(constraints, 'A') and hasattr(constraints, 'lb') and hasattr(constraints, 'ub'):
                # LinearConstraint from scipy
                A_matrix = pyopttpp.SerialDenseMatrix(constraints.A)
                if np.allclose(constraints.lb, constraints.ub):
                    # Equality constraint: lb == ub
                    linear_eq = pyopttpp.LinearEquation(A_matrix, pyopttpp.SerialDenseVector(constraints.lb))
                    constraint_list.append(linear_eq)
                else:
                    # Inequality constraint: lb <= Ax <= ub  
                    # For now, only handle Ax >= lb case (lb finite, ub infinite)
                    if np.isfinite(constraints.lb).all() and np.isinf(constraints.ub).all():
                        # Convert Ax >= lb to Ax - lb >= 0
                        linear_ineq = pyopttpp.LinearInequality(A_matrix, pyopttpp.SerialDenseVector(constraints.lb))
                        constraint_list.append(linear_ineq)
                    else:
                        raise NotImplementedError(
                            "Only linear equality constraints (lb == ub) and one-sided inequalities "
                            "(Ax >= lb with infinite upper bounds) are currently supported."
                        )
            else:
                raise ValueError(f"Unknown constraint type: {type(constraints)}")

    if not constraint_list:
        raise ValueError("No valid constraints were processed.")

    # Create C++ compound constraint object
    if len(constraint_list) == 1 and hasattr(constraint_list[0], '__class__') and 'BoundConstraint' in str(constraint_list[0].__class__):
        # Use the bounds-only helper for backwards compatibility
        lb = np.asarray(bounds.lb, dtype=float)
        ub = np.asarray(bounds.ub, dtype=float)
        # OPTPP uses a large number for infinity
        inf = 1.0e30
        lb[np.isneginf(lb)] = -inf
        ub[np.isposinf(ub)] = inf
        cc_ptr = pyopttpp.create_compound_constraint(lb, ub)
    else:
        # For general constraints, use the constraint list approach
        try:
            # Wrap each constraint in a Constraint handle
            wrapped_constraints = []
            for constr in constraint_list:
                wrapped_constraint = pyopttpp.create_constraint(constr)
                wrapped_constraints.append(wrapped_constraint)
            cc_ptr = pyopttpp.create_compound_constraint(wrapped_constraints)
        except (AttributeError, TypeError) as e:
            # Fall back to bounds-only if LinearConstraint classes are not available
            if bounds is not None:
                lb = np.asarray(bounds.lb, dtype=float)
                ub = np.asarray(bounds.ub, dtype=float)
                inf = 1.0e30
                lb[np.isneginf(lb)] = -inf
                ub[np.isposinf(ub)] = inf
                cc_ptr = pyopttpp.create_compound_constraint(lb, ub)
            else:
                raise NotImplementedError("Linear constraints are not available in the current build. Only bounds constraints are supported.") from e
    
    # Attach constraints to the NLF1 problem
    problem.nlf1_problem.setConstraints(cc_ptr)
    
    # Create OptQNIPS optimizer
    optimizer = pyopttpp.OptQNIPS(problem.nlf1_problem)

    # Set search strategy
    if search_strategy == 'TrustRegion':
        optimizer.setSearchStrategy(pyopttpp.SearchStrategy.TrustRegion)
    elif search_strategy == 'LineSearch':
        optimizer.setSearchStrategy(pyopttpp.SearchStrategy.LineSearch)
    elif search_strategy == 'TrustPDS':
        optimizer.setSearchStrategy(pyopttpp.SearchStrategy.TrustPDS)
    else:
        raise ValueError(f"Unknown search strategy: {search_strategy}")

    # Set trust region size
    optimizer.setTRSize(tr_size)

    # Set OptQNIPS-specific parameters
    optimizer.setMu(mu)
    optimizer.setCenteringParameter(centering_param)
    optimizer.setStepLengthToBdry(step_length_to_bdry)

    # Set debug mode
    if debug:
        optimizer.setDebug()

    # Set output file
    if output_file:
        optimizer.setOutputFile(output_file, 0)

    # Run optimization
    try:
        optimizer.optimize()
        solution_vector = problem.nlf1_problem.getXc()
        x_final = solution_vector.to_numpy()
        # Ensure caller sees feasible result if bounds are provided
        if bounds is not None:
            x_final = np.minimum(np.maximum(x_final, bounds.lb), bounds.ub)
        f_final = problem.nlf1_problem.getF()
        result = OptimizeResult(
            x=x_final,
            fun=f_final,
            nfev=problem.nfev,
            njev=problem.njev,
            nit=0,
            success=True,
            status=0,
            message='Optimization terminated successfully',
            jac=problem.current_g if problem.current_g is not None else None
        )
        optimizer.cleanup()
        return result
    except Exception as e:
        optimizer.cleanup()
        return OptimizeResult(
            x=x0,
            fun=None,
            nfev=problem.nfev,
            njev=problem.njev,
            nit=0,
            success=False,
            status=1,
            message=f'OptQNIPS optimization failed: {str(e)}',
            jac=None
>>>>>>> 82661601
        )<|MERGE_RESOLUTION|>--- conflicted
+++ resolved
@@ -276,10 +276,6 @@
             nit=0,
             success=False,
             status=1,
-<<<<<<< HEAD
-            message=f"Optimization failed: {str(e)}",
-            jac=None,
-=======
             message=f'Optimization failed: {str(e)}',
             jac=None
         )
@@ -919,5 +915,4 @@
             status=1,
             message=f'OptQNIPS optimization failed: {str(e)}',
             jac=None
->>>>>>> 82661601
         )